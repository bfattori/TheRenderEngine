{
	"restitution": 0,
	"friction": 1.2,
	"root": "torso",
	"scale": 1,
	"parts": [
		{
			"name": "head",
			"type": "circle",
			"radius": 31,
			"position": [210,0],
			"joint": {
				"type": "revolute",
				"linkTo": "torso",
<<<<<<< HEAD
				"anchor": [0,0],
				"minLim": -30,
				"maxLim": 30
=======
				"anchor": [0,20],
            "motorTorque": 200
>>>>>>> 20f4e4bb
			}
		},
		{
			"name": "torso",
			"type": "box",
			"extents": [69,94],
			"position": [200,70]		
		},
		{
			"name": "pelvis",
			"type": "box",
			"extents": [67,37],
			"position": [202,132],
			"joint": {
				"type": "weld",
				"linkFrom": "torso",
				"anchor": [-10,30]
			}
		},
		{
			"name": "leftupperarm",
			"type": "box",
			"extents": [49,24],
			"position": [153,43],
			"joint": {
				"type": "revolute",
				"linkTo": "torso",
				"anchor": [0,0],
				"minLim": 0,
				"maxLim": 45,
				"motorTorque": 120,
				"motorSpeed": 0
			}
		},
		{
			"name": "leftlowerarm",
			"type": "box",
			"extents": [40,20],
			"position": [113,43],
			"joint": {
				"type": "revolute",
				"linkTo": "leftupperarm",
				"anchor": [20,10],
				"minLim": 0,
				"maxLim": 0
			}
		},
		{
			"name": "rightupperarm",
			"type": "box",
			"extents": [49,24],
			"position": [252,43],
			"joint": {
				"type": "revolute",
				"linkTo": "torso",
				"anchor": [0,0],
				"minLim": 0,
				"maxLim": -45,
				"motorTorque": 120,
				"motorSpeed": 0
			}
		},
		{
			"name": "rightlowerarm",
			"type": "box",
			"extents": [40,20],
			"position": [290,43],
			"joint": {
				"type": "revolute",
				"linkTo": "rightupperarm",
				"anchor": [-20,10],
				"minLim": 0,
				"maxLim": 0
			}
		},
		{
			"name": "leftupperleg",
			"type": "box",
			"extents": [29,70],
			"position": [185,180],
         "rotation": -25,
			"joint": {
				"type": "revolute",
				"linkTo": "pelvis",
				"anchor": [0,-70],
				"minLim": -45,
				"maxLim": 0
			}
		},
		{
			"name": "leftlowerleg",
			"type": "box",
			"extents": [20,52],
			"position": [185,242],
			"joint": {
				"type": "revolute",
				"linkTo": "leftupperleg",
				"anchor": [0,-21],
				"minLim": -1,
				"maxLim": 1
			}
		},
		{
			"name": "rightupperleg",
			"type": "box",
			"extents": [29,70],
			"position": [220,180],
         "rotation": 25,
			"joint": {
				"type": "revolute",
				"linkTo": "pelvis",
				"anchor": [0,-70],
				"minLim": 0,
				"maxLim": 45
			}
		},
		{
			"name": "rightlowerleg",
			"type": "box",
			"extents": [20,52],
			"position": [220,242],
			"joint": {
				"type": "revolute",
				"linkTo": "rightupperleg",
				"anchor": [0,-21],
				"minLim": -1,
				"maxLim": 1
			}
		},
      {
         "name": "tailbone",
         "type": "box",
         "extents": [2,2],
         "position": [200,70],
         "joint": {
            "type": "weld",
            "linkTo": "torso"
         }
      }
	]
}<|MERGE_RESOLUTION|>--- conflicted
+++ resolved
@@ -12,14 +12,8 @@
 			"joint": {
 				"type": "revolute",
 				"linkTo": "torso",
-<<<<<<< HEAD
-				"anchor": [0,0],
-				"minLim": -30,
-				"maxLim": 30
-=======
 				"anchor": [0,20],
             "motorTorque": 200
->>>>>>> 20f4e4bb
 			}
 		},
 		{
