--- conflicted
+++ resolved
@@ -54,113 +54,11 @@
  * @param pHeight {Number} The height of the playfield in pixels
  */
 var SpaceroidsRock = function() {
-<<<<<<< HEAD
-	return R.engine.Object2D.extend({
-
-   size: 10,
-   speed: 0.3,
-   scoreValue: 10,
-
-   constructor: function(size, position) {
-      this.base("Spaceroid", R.components.transform.Mover2D.create("move"));
-
-      // Vector drawing
-      this.add(R.components.render.Vector2D.create("draw"));
-
-      // Set up collision component (convex hull [SAT])
-      this.add(R.components.collision.Convex.create("collider", Spaceroids.collisionModel));
-		this.getComponent("collider").setCollisionMask(SpaceroidsRock.COLLISION_MASK);
-		if (Spaceroids.isAttractMode) {
-			// In attract mode, rocks can collide
-			this.getComponent("collider").setCollideSame(true);
-		}
-		
-      // Set size and position
-      this.size = size || 10;
-      this.scoreValue = SpaceroidsRock.values[String(this.size)];
-      if (!position) {
-         // Set the position
-			var vp = Spaceroids.renderContext.getBoundingBox();
-         position = R.math.Point2D.create( Math.floor(R.lang.Math2.random() * vp.w),
-                                 			 Math.floor(R.lang.Math2.random() * vp.h));
-      }
-      this.setPosition(position);
-      this.getComponent("move").setCheckLag(false);
-		this.setZIndex(1);
-   },
-
-   release: function() {
-      this.base();
-      this.size = 10;
-      this.speed = 0.3;
-      this.scoreValue = 10;
-   },
-
-   /**
-    * Destroy an asteroid, removing it from the list of objects
-    * in the last collision model node.
-    */
-   destroy: function() {
-   	Spaceroids.collisionModel.removeObject(this);
-      this.base();
-   },
-
-   /**
-    * Update the asteroid in the rendering context.
-    *
-    * @param renderContext {RenderContext} The rendering context
-    * @param time {Number} The engine time in milliseconds
-    * @param dt {Number} The delta between the world time and the last time the world was updated
-    *          in milliseconds.
-    */
-   update: function(renderContext, time, dt) {
-      var c_mover = this.getComponent("move");
-      var p = R.math.Point2D.create(c_mover.getPosition());
-      c_mover.setPosition(Spaceroids.wrap(p, this.getBoundingBox()));
-
-      // If the player is nuking, adjust the rock's position depending on
-      // how close it is to the player
-      if (Spaceroids.playerObj && Spaceroids.playerObj.isNuking()) {
-         var grav = 8;
-         var dVec = R.math.Vector2D.create(Spaceroids.playerObj.getPosition()).sub(this.getPosition());
-         grav /= (dVec.len() * 4);
-         p.add(dVec.mul(grav));
-         c_mover.setPosition(p);
-      }
-
-      p.destroy();
-
-      renderContext.pushTransform();
-      this.base(renderContext, time, dt);
-      renderContext.popTransform();
-		
-   },
-
-   /**
-    * Set the shape of the asteroid from one of the
-    * available shapes.
-    */
-   setShape: function() {
-      var c_draw = this.getComponent("draw");
-
-      // Pick one of the three shapes
-      var tmp = [];
-      tmp = SpaceroidsRock.shapes[Math.floor(R.lang.Math2.random() * 3)];
-
-      // Scale the shape
-      var s = [];
-      for (var p = 0; p < tmp.length; p++) {
-         var pt = R.math.Point2D.create(tmp[p][0], tmp[p][1]);
-         pt.mul(this.size);
-         s.push(pt);
-      }
-=======
    return R.engine.Object2D.extend({
 
       size: 10,
       speed: 0.3,
       scoreValue: 10,
->>>>>>> 93318938
 
       constructor: function(size, position) {
          this.base("Spaceroid", R.components.transform.Mover2D.create("move"));
