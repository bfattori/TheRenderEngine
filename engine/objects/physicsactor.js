--- conflicted
+++ resolved
@@ -475,16 +475,13 @@
             if (part.type == "circle") {
                part.radius *= (def.scale ? def.scale : 1);
                bc = R.components.physics.CircleBody.create(part.name, part.radius);
-            } else if (part.type == "box") {
-               var ext = toP2d(part.extents).mul(def.scale ? def.scale : 1);
+            } else {
+               var ext = toP2d(part.extents);
+               if (def.scale) {
+                  ext.mul(def.scale);
+               }
                bc = R.components.physics.BoxBody.create(part.name, ext);
                ext.destroy();
-            } else {
-               var pts = [];
-               for (var d in part.points) {
-                  pts.push(toP2d(part.points[d]).mul(def.scale ? def.scale : 1));
-               }
-               bc = R.components.physics.PolyBody.create(part.name, pts);
             }
 
             bc.setStatic(part["static"] || false);
@@ -509,12 +506,8 @@
             // origin at the top left corner of the world
             if ($.isArray(part.position) && part.position.length == 2) {
                // Set the position of the part in absolute coordinates
-<<<<<<< HEAD
-               var pt = toP2d(part.position).mul(def.scale ? def.scale : 1);
-=======
                var pt = toP2d(part.position);
                pt.mul(def.scale ? def.scale : 1);
->>>>>>> 20f4e4bb
                bc.setPosition(pt);
                pt.destroy();
             } else if (part.relativeTo) {
@@ -543,7 +536,10 @@
             var rPos = part.position;
             var pos = getRelativePosition(rPos, relTo);
             bc = actor.getComponent(part.name);
-            pos.mul(def.scale ? def.scale : 1);
+            if (def.scale) {
+               bc.setScale(def.scale);
+               pos.mul(def.scale);
+            }
             bc.setPosition(pos);
             pos.destroy();
          }
@@ -575,13 +571,8 @@
                case "revolute":
                   args.push(R.components.physics.RevoluteJoint);
                   anchor = part.joint.anchor ? toP2d(part.joint.anchor): toP2d([0,0]);
-<<<<<<< HEAD
-                  anchor.add(actor.getComponent(fromPart).getCenter());
-                  anchor.mul(def.scale ? def.scale : 1);
-=======
                   anchor.add(actor.getComponent(fromPart).getPosition());
                   anchor.mul(def.scale != undefined ? def.scale : 1);
->>>>>>> 20f4e4bb
                   jc = makeJoint(args, anchor);
 
                   // Joint rotational limits
@@ -596,13 +587,8 @@
                case "prismatic":
                   args.push(R.components.physics.PrismaticJoint);
                   anchor = part.joint.anchor ? toP2d(part.joint.anchor): toP2d([0,0]);
-<<<<<<< HEAD
-                  anchor.add(actor.getComponent(fromPart).getCenter());
-                  anchor.mul(def.scale ? def.scale : 1);
-=======
                   anchor.add(actor.getComponent(fromPart).getPosition());
                   anchor.mul(def.scale != undefined ? def.scale : 1);
->>>>>>> 20f4e4bb
                   axis = part.joint.axis ? toP2d(part.joint.axis) : R.math.Vector2D.UP;
                   jc = makeJoint(args, anchor, axis);
 
@@ -618,33 +604,19 @@
                case "weld":
                   args.push(R.components.physics.WeldJoint);
                   anchor = part.joint.anchor ? toP2d(part.joint.anchor): toP2d([0,0]);
-<<<<<<< HEAD
-                  anchor.add(actor.getComponent(fromPart).getCenter());
-                  anchor.mul(def.scale ? def.scale : 1);
-=======
                   anchor.add(actor.getComponent(fromPart).getPosition());
                   anchor.mul(def.scale != undefined ? def.scale : 1);
->>>>>>> 20f4e4bb
                   jc = makeJoint(args, anchor, axis);
                   anchor.destroy();
                   break;
                case "pulley":
                   args.push(R.components.physics.PulleyJoint);
-<<<<<<< HEAD
-                  var anchor1 = part.joint.anchor1 ? toP2d(part.joint.anchor1): toP2d([0,0]);
-                  anchor1.add(actor.getComponent(fromPart).getCenter());
-                  anchor1.mul(def.scale ? def.scale : 1);
-                  var anchor2 = part.joint.anchor2 ? toP2d(part.joint.anchor2): toP2d([0,0]);
-                  anchor2.add(actor.getComponent(fromPart).getCenter());
-                  anchor2.mul(def.scale ? def.scale : 1);
-=======
                   anchor1 = part.joint.anchor1 ? toP2d(part.joint.anchor1): toP2d([0,0]);
                   anchor1.add(actor.getComponent(fromPart).getPosition());
                   anchor1.mul(def.scale != undefined ? def.scale : 1);
                   anchor2 = part.joint.anchor2 ? toP2d(part.joint.anchor2): toP2d([0,0]);
                   anchor2.add(actor.getComponent(fromPart).getPosition());
                   anchor2.mul(def.scale != undefined ? def.scale : 1);
->>>>>>> 20f4e4bb
                   jc = makeJoint(args, anchor1, anchor2, part.joint.ratio);
                   anchor1.destroy();
                   anchor2.destroy();
