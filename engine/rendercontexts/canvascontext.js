/**
 * The Render Engine
 * CanvasContext
 *
 * @fileoverview An extension of the 2D render context which encapsulates
 *               the Canvas element.
 *
 * @author: Brett Fattori (brettf@renderengine.com)
 * @author: $Author: bfattori@gmail.com $
 * @version: $Revision: 1557 $
 *
 * Copyright (c) 2011 Brett Fattori (brettf@renderengine.com)
 *
 * Permission is hereby granted, free of charge, to any person obtaining a copy
 * of this software and associated documentation files (the "Software"), to deal
 * in the Software without restriction, including without limitation the rights
 * to use, copy, modify, merge, publish, distribute, sublicense, and/or sell
 * copies of the Software, and to permit persons to whom the Software is
 * furnished to do so, subject to the following conditions:
 *
 * The above copyright notice and this permission notice shall be included in
 * all copies or substantial portions of the Software.
 *
 * THE SOFTWARE IS PROVIDED "AS IS", WITHOUT WARRANTY OF ANY KIND, EXPRESS OR
 * IMPLIED, INCLUDING BUT NOT LIMITED TO THE WARRANTIES OF MERCHANTABILITY,
 * FITNESS FOR A PARTICULAR PURPOSE AND NONINFRINGEMENT. IN NO EVENT SHALL THE
 * AUTHORS OR COPYRIGHT HOLDERS BE LIABLE FOR ANY CLAIM, DAMAGES OR OTHER
 * LIABILITY, WHETHER IN AN ACTION OF CONTRACT, TORT OR OTHERWISE, ARISING FROM,
 * OUT OF OR IN CONNECTION WITH THE SOFTWARE OR THE USE OR OTHER DEALINGS IN
 * THE SOFTWARE.
 *
 */

// The class this file defines and its required classes
R.Engine.define({
	"class": "R.rendercontexts.CanvasContext",
	"requires": [
		"R.math.Math2D",
		"R.rendercontexts.RenderContext2D"
	]
});

/**
 * @class A <tt>canvas</tt> element represented within the engine.  A canvas
 * is a 2D context which can render lines, images, and polygons.  Transformations
 * can be saved and restored, allowing for complex, stacked transformations.
 *
 * @extends R.rendercontexts.RenderContext2D
 * @constructor
 * @description Create a new instance of a canvas context.
 * @param name {String} The name of the context
 * @param width {Number} The width (in pixels) of the canvas context.
 * @param height {Number} The height (in pixels) of the canvas context.
 */
R.rendercontexts.CanvasContext = function() { 
	return R.rendercontexts.RenderContext2D.extend(/** @scope R.rendercontexts.CanvasContext.prototype */{

   context2D: null,
   worldRect: null,
   mouseHandler: false,
	divisions: -1,
	dirtyBins: null,
	firstFrame: null,

   /** @private */
   constructor: function(name, width, height) {
   	// Make sure the browser supports the canvas and 2D context!
   	Assert((R.engine.Support.sysInfo().support.canvas.defined &&
   			  R.engine.Support.sysInfo().support.canvas.contexts["2D"]), "Browser does not support Canvas. Cannot construct CanvasContext!");
      
      Assert((width != null && height != null), "Width and height must be specified in CanvasContext");

      this.setWidth(width);
      this.setHeight(height);
      var canvas;
      var worldScale = this.getWorldScale();
      // Create the canvas element
      canvas = document.createElement("canvas");

      this.base(name || "CanvasContext", canvas);
      this.setViewport(R.math.Rectangle2D.create(0, 0, this.width, this.height));
      
      canvas.id = this.getId();
      this.setWorldScale(this.getWorldScale());
		
		// Set the number of divisions along X and Y
		this.divisions = 5;
		this.dirtyBins = {};
		this.firstFrame = true;
   },

   /**
    * Releases the context back into the object pool.  See {@link PooledObject#release}
    * for more information.
    */
   release: function() {
      this.base();
      this.context2D = null;
      this.mouseHandler = false;
   },

	/**
	 * Set the number of divisions along the X and Y axis used to determine the
	 * number of dirty rectangles for the current viewport.
	 *  
	 * @param divisions {Number} The number of divisions along X and Y.  Defaults to 5.
	 */
	setDivisions: function(divisions) {
		this.divisions = divisions;
	},

   /**
    * Set the scale of the world
    * @param scaleX {Number} The scale of the world along the X axis
    * @param scaleY {Number} The scale of the world along the y axis 
    */
   setWorldScale: function(scaleX, scaleY) {
      this.base(scaleX, scaleY);

      scaleY = scaleY ? scaleY : scaleX;
      // Adjust the element accordingly
      $(this.getElement())
         .attr("width", this.getWidth() * scaleX)
         .attr("height", this.getHeight() * scaleY);

      this.setViewport(R.math.Rectangle2D.create(0, 0, this.getWidth(), this.getHeight()));
   },

   /**
    * Gets the surface context upon which all objects are drawn.
    * @return {Object}
    */
   get2DContext: function() {
      if (this.context2D == null) {
         this.context2D = this.getSurface().getContext('2d');
      }
      return this.context2D;
   },

   /**
    * Push a transform state onto the stack.
    */
   pushTransform: function() {
      this.base();
      this.get2DContext().save();
   },

   /**
    * Pop a transform state off the stack.
    */
   popTransform: function() {
      this.base();
      this.get2DContext().restore();
   },


   //================================================================
   // Drawing functions

   /**
    * Reset the entire context, clearing it and preparing it for drawing.
    */
   reset: function(rect) {
		if (!R.Engine.options.useDirtyRectangles) {
	      var cRect = (rect != null ? rect : this.getViewport());
	      var d = cRect.get();
	      this.get2DContext().clearRect(d.x, d.y, d.w, d.h);
		}
   },

   /**
    * Set up the world for the given time before any rendering is dont.
    * @param time {Number} The render time
    * @param dt {Number} The delta between the world time and the last time the world was updated
    *          in milliseconds.
    */
   setupWorld: function(time, dt) {
      this.setScale(this.getWorldScale());

      if (R.Engine.getDebugMode()) {
         this.setLineStyle("yellow");
         this.setLineWidth(1);
         this.drawRectangle(this.getViewport());
      }

      this.base(time, dt);
   },

	/**
	 * Capture the dirty rectangles for the bin
	 * @param {Object} bin
	 * @param {Object} itr
	 */
	captureBin: function(bin, itr) {
		var dBin = this.dirtyBins["Bin" + bin];
		if (!dBin) {
			dBin = this.dirtyBins["Bin" + bin] = [];
		}
		
		// Brute force method
		itr.reset();
		while (itr.hasNext()) {
			var obj = itr.next();
			if (obj.wasDirty && obj.wasDirty()) { 
				var aabb = obj.getAABB();
				dBin.push({
					p: aabb.getTopLeft(),
					d: this.getImage(obj.getAABB())
				});
			}
		}
		itr.reset();
	},

	/**
	 * Reset the bin's dirty rectangles before drawing the dirty objects
	 * in the bin.
	 * @param {Object} bin
	 */
	resetBin: function(bin) {
		var dBin = this.dirtyBins["Bin" + bin];
		while (dBin && dBin.length > 0) {
			var r = dBin.shift();
			this.putImage(r.d, r.p);
		}		
	},

	/**
	 * Render all of the objects in a single bin, grouped by z-index.
	 * @param bin {Number} The bin number being rendered
	 * @param itr {R.lang.Iterator} The iterator over all the objects in the bin
    * @param time {Number} The current render time in milliseconds from the engine.
    * @param dt {Number} The delta between the world time and the last time the world was updated
    *          in milliseconds.
	 */
	renderBin: function(bin, itr, time, dt) {
		if (R.Engine.options.useDirtyRectangles) {
			if (!this.firstFrame) {
				this.resetBin(bin);
			}
			this.captureBin(bin, itr);
			this.firstFrame = false;
		}
		R.rendercontexts.RenderContext2D.prototype.renderBin.call(this, bin, itr, time, dt);
		//this.base(bin, itr, time);
	},

   /**
    * Set the background color of the context.
    *
    * @param color {String} An HTML color
    */
   setBackgroundColor: function(color) {
      jQuery(this.getSurface()).css("background-color", color);
      this.base(color);
   },

   /**
    * Set the current transform position (translation).
    *
    * @param point {R.math.Point2D} The translation
    */
   setPosition: function(point) {
      this.get2DContext().translate(point.x, point.y);
      this.base(point);
   },

   /**
    * Set the rotation angle of the current transform
    *
    * @param angle {Number} An angle in degrees
    */
   setRotation: function(angle) {
      this.get2DContext().rotate(R.math.Math2D.degToRad(angle));
      this.base(angle);
   },

   /**
    * Set the scale of the current transform.  Specifying
    * only the first parameter implies a uniform scale.
    *
    * @param scaleX {Number} The X scaling factor, with 1 being 100%
    * @param scaleY {Number} The Y scaling factor
    */
   setScale: function(scaleX, scaleY) {
      scaleX = scaleX || 1;
      scaleY = scaleY || scaleX;
      this.get2DContext().scale(scaleX, scaleY);
      this.base(scaleX, scaleY);
   },

   /**
    * Set the transformation using a matrix.
    *
    * @param matrix {Matrix} The transformation matrix
    */
   setTransform: function(matrix) {
   },

   /**
    * Set the line style for the context.
    *
    * @param lineStyle {String} An HTML color or <tt>null</tt>
    */
   setLineStyle: function(lineStyle) {
      this.get2DContext().strokeStyle = lineStyle;
      this.base(lineStyle);
   },

   /**
    * Set the line width for drawing paths.
    *
    * @param [width=1] {Number} The width of lines in pixels
    */
   setLineWidth: function(width) {
      this.get2DContext().lineWidth = width * 1.0;
      this.base(width);
   },

   /**
    * Set the fill style of the context.
    *
    * @param fillStyle {String} An HTML color, or <tt>null</tt>.
    */
   setFillStyle: function(fillStyle) {
      this.get2DContext().fillStyle = fillStyle;
      this.base(fillStyle);
   },

   /**
    * Draw an un-filled rectangle on the context.
    *
    * @param rect {R.math.Rectangle2D} The rectangle to draw
    */
   drawRectangle: function(rect) {
      var rTL = rect.getTopLeft();
      var rDM = rect.getDims();
      this.get2DContext().strokeRect(rTL.x, rTL.y, rDM.x, rDM.y);
      this.base(rect);
   },

   /**
    * Draw a filled rectangle on the context.
    *
    * @param rect {R.math.Rectangle2D} The rectangle to draw
    */
   drawFilledRectangle: function(rect) {
      var rTL = rect.getTopLeft();
      var rDM = rect.getDims();
      this.get2DContext().fillRect(rTL.x, rTL.y, rDM.x, rDM.y);
      this.base(rect);
   },

   /**
    * @private
    */
   _arc: function(point, radiusX, startAngle, endAngle) {
      this.startPath();
      this.get2DContext().arc(point.x, point.y, radiusX, startAngle, endAngle, false);
      //this.endPath();
   },

   /**
    * Draw an un-filled arc on the context.  Arcs are drawn in clockwise
    * order.
    *
    * @param point {R.math.Point2D} The point around which the arc will be drawn
    * @param radius {Number} The radius of the arc in pixels
    * @param startAngle {Number} The starting angle of the arc in degrees
    * @param endAngle {Number} The end angle of the arc in degrees
    */
   drawArc: function(point, radiusX, startAngle, endAngle) {
      this._arc(point, radiusX, startAngle, endAngle);
      this.strokePath();
      this.base(point, radiusX, startAngle, endAngle);
   },

   /**
    * Draw a filled arc on the context.  Arcs are drawn in clockwise
    * order.
    *
    * @param point {R.math.Point2D} The point around which the arc will be drawn
    * @param radius {Number} The radius of the arc in pixels
    * @param startAngle {Number} The starting angle of the arc in degrees
    * @param endAngle {Number} The end angle of the arc in degrees
    */
   drawFilledArc: function(point, radiusX, startAngle, endAngle) {
      this._arc(point, radiusX, startAngle, endAngle);
      this.fillPath();
      this.base(point, radiusX, startAngle, endAngle);
   },

   /**
    * Draw a line on the context.
    *
    * @param point1 {R.math.Point2D} The start of the line
    * @param point2 {R.math.Point2D} The end of the line
    */
   drawLine: function(point1, point2) {
      this.startPath();
      this.moveTo(point1);
      this.lineTo(point2);
      //this.endPath();
      this.strokePath();
      this.base(point1, point2);
   },

   /**
    * Draw a point on the context.
    *
    * @param point {R.math.Point2D} The position to draw the point
    */
   drawPoint: function(point) {
		if (R.Engine.options.pointAsArc) {
	      this._arc(point, 1, 0, 360);
			this.get2DContext().fill();
		} else {
	      this.get2DContext().fillRect(point.x, point.y, 1.5, 1.5);
		}
      this.base(point);
   },

   /**
    * Draw a sprite on the context.
    *
    * @param sprite {R.resources.types.Sprite} The sprite to draw
    * @param time {Number} The current world time
    * @param dt {Number} The delta between the world time and the last time the world was updated
    *          in milliseconds.
    */
<<<<<<< HEAD
   drawSprite: function(sprite, time, dt) {
      var f = sprite.getFrame(time, dt);
      var tl = f.getTopLeft();
      var d = f.getDims();
      this.get2DContext().drawImage(sprite.getSourceImage(), tl.x, tl.y, d.x, d.y, 0, 0, d.x, d.y);
      this.base(sprite, time, dt);
=======
   drawSprite: function(sprite, time) {
      var f = sprite.getFrame(time);
      //var tl = f.getTopLeft();
      //var d = f.getDims();
      this.get2DContext().drawImage(sprite.getSourceImage(), f.x, f.y, f.w, f.h, 0, 0, f.w, f.h);
      this.base(sprite, time);
>>>>>>> 93318938
		f.destroy();
   },

   /**
    * Draw an image on the context.
    *
    * @param rect {R.math.Rectangle2D} The rectangle that specifies the position and
    *             dimensions of the image rectangle.
    * @param image {Object} The image to draw onto the context
    * @param [srcRect] {R.math.Rectangle2D} <i>[optional]</i> The source rectangle within the image, if
    *                <tt>null</tt> the entire image is used
    */
   drawImage: function(rect, image, srcRect) {
      var d = rect.get();
      if (srcRect) {
         var s = srcRect.get();
         this.get2DContext().drawImage(image,
            s.x, s.y, s.w, s.h, d.x, d.y, d.w, d.h);
      } else {
         this.get2DContext().drawImage(image, d.x, d.y, d.w, d.h);
      }
      this.base(rect, image);
   },

   /**
    * Capture an image from the context.
    *
    * @param rect {R.math.Rectangle2D} The area to capture
    * @returns {Array} Image data capture
    */
   getImage: function(rect) {
      this.base();

      // Clamp the rectangle to be within the bounds of the context
      var p = rect.getTopLeft();
      var tr = R.math.Point2D.create((p.x < 0 ? 0 : (p.x > this.getWidth() ? this.getWidth() - 1 : p.x)),
                           			 (p.y < 0 ? 0 : (p.y > this.getHeight() ? this.getHeight() - 1 : p.y)));
      var d = rect.getDims();
      var r = p.x + d.x;
      var b = p.y + d.y;
      var wh = R.math.Point2D.create((r > this.getWidth() ? this.getWidth() - tr.x : (r < 0 ? 1 : d.x)),
                           			 (b > this.getHeight() ? this.getHeight() - tr.y : (b < 0 ? 1 : d.y)));


      return this.get2DContext().getImageData(tr.x, tr.y, wh.x, wh.y);
   },

   /**
    * Useful method which returns a data URL which represents the
    * current state of the canvas context.  The URL can be passed to
    * an image element. <i>Note: Only works in Firefox and Opera!</i>
    *
    * @param {String} format The mime-type of the output, or <tt>null</tt> for
    *                 the PNG default. (unsupported)
    * @return {String} The data URL
    */
   getDataURL: function(format) {
      return this.getSurface().toDataURL();
   },

   /**
    * Draw an image, captured with {@link #getImage}, to
    * the context.
    *
    * @param imageData {Array} Image data captured
    * @param point {R.math.Point2D} The poisition at which to draw the image
    */
   putImage: function(imageData, point) {
      var x = (point.x < 0 ? 0 : (point.x > this.getWidth() ? this.getWidth() - 1 : point.x));
      var y = (point.y < 0 ? 0 : (point.y > this.getHeight() ? this.getHeight() - 1 : point.y));
      if (imageData != null)
      {
         this.get2DContext().putImageData(imageData, x, y);
      }
   },

   /**
    * Draw filled text on the context.
    *
    * @param point {R.math.Point2D} The top-left position to draw the image.
    * @param text {String} The text to draw
    */
   drawText: function(point, text) {
      this.base(point, text);
      if (!this.get2DContext().fillText) {
         return;  // Unsupported by canvas
      }
      this.get2DContext().font = this.getNormalizedFont();
      this.get2DContext().textBaseline = this.getFontBaseline();
      this.get2DContext().fillText(text, point.x, point.y);
   },
   
   /**
    * Get a rectangle that will approximately enclose the text drawn by the render context.
    * @param text {String} The text to measure
    * @return {R.math.Rectangle2D}
    */
   getTextMetrics: function(text) {
      var rect = this.base(text);   
      this.get2DContext().font = this.getNormalizedFont();
      this.get2DContext().textBaseline = this.getFontBaseline();
      var metrics = this.get2DContext().measureText(text);
      // Scale the height a little to account for hanging chars
      rect.set(0, 0, metrics.width, this.getFontSize() * 1.25);
      return rect;
   },
   
   /**
    * Draw stroked (outline) text on the context.
    * 
    * @param point {R.math.Point2D}
    * @param text {String} The text to draw
    */
   strokeText: function(point, text) {
      if (!R.engine.Support.sysInfo().canvas.text) {
         return;  // Unsupported by canvas
      }
      this.get2DContext().font = this.getNormalizedFont();
      this.get2DContext().textBaseline = this.getFontBaseline();
      this.get2DContext().strokeText(text, point.x, point.y);
   },

   /**
    * Start a path.
    */
   startPath: function() {
      this.get2DContext().beginPath();
      this.base();
   },

   /**
    * End a path.
    */
   endPath: function() {
      this.get2DContext().closePath();
      this.base();
   },

   /**
    * Stroke a path using the current line style and width.
    */
   strokePath: function() {
      this.get2DContext().stroke();
      this.base();
   },

   /**
    * Fill a path using the current fill style.
    */
   fillPath: function() {
      this.get2DContext().fill();
      this.base();
   },

   /**
    * Move the current path to the point sepcified.
    *
    * @param point {R.math.Point2D} The point to move to
    */
   moveTo: function(point) {
      this.get2DContext().moveTo(point.x, point.y);
      this.base();
   },

   /**
    * Draw a line from the current point to the point specified.
    *
    * @param point {R.math.Point2D} The point to draw a line to
    */
   lineTo: function(point) {
      this.get2DContext().lineTo(point.x, point.y);
      this.base(point);
   },

   /**
    * Draw a quadratic curve from the current point to the specified point.
    *
    * @param cPoint {R.math.Point2D} The control point
    * @param point {R.math.Point2D} The point to draw to
    */
   quadraticCurveTo: function(cPoint, point) {
      this.get2DContext().quadraticCurveTo(cPoint.x, cPoint.y, point.x, point.y);
      this.base(cPoint, point);
   },

   /**
    * Draw a bezier curve from the current point to the specified point.
    *
    * @param cPoint1 {R.math.Point2D} Control point 1
    * @param cPoint2 {R.math.Point2D} Control point 2
    * @param point {R.math.Point2D} The point to draw to
    */
   bezierCurveTo: function(cPoint1, cPoint2, point) {
      this.get2DContext().bezierCurveTo(cPoint1.x, cPoint1.y, cPoint2.x, cPoint2.y, point.x, point.y);
      this.base(cPoint1, cPoint2, point);
   },

   /**
    * Draw an arc from the current point to the specified point.
    *
    * @param point1 {R.math.Point2D} Arc point 1
    * @param point2 {R.math.Point2D} Arc point 2
    * @param radius {Number} The radius of the arc
    */
   arcTo: function(point1, point2, radius) {
      this.get2DContext().arcTo(point1.x, point1.y, point2.x, point2.y, radius);
      this.base(point1, point2, radius);
   }
	
}, /** @scope R.rendercontexts.CanvasContext.prototype */{
   /**
    * Get the class name of this object
    *
    * @return {String} "R.rendercontexts.CanvasContext"
    */
   getClassName: function() {
      return "R.rendercontexts.CanvasContext";
   }
		
});

};<|MERGE_RESOLUTION|>--- conflicted
+++ resolved
@@ -428,21 +428,12 @@
     * @param dt {Number} The delta between the world time and the last time the world was updated
     *          in milliseconds.
     */
-<<<<<<< HEAD
    drawSprite: function(sprite, time, dt) {
       var f = sprite.getFrame(time, dt);
-      var tl = f.getTopLeft();
-      var d = f.getDims();
-      this.get2DContext().drawImage(sprite.getSourceImage(), tl.x, tl.y, d.x, d.y, 0, 0, d.x, d.y);
-      this.base(sprite, time, dt);
-=======
-   drawSprite: function(sprite, time) {
-      var f = sprite.getFrame(time);
       //var tl = f.getTopLeft();
       //var d = f.getDims();
       this.get2DContext().drawImage(sprite.getSourceImage(), f.x, f.y, f.w, f.h, 0, 0, f.w, f.h);
       this.base(sprite, time);
->>>>>>> 93318938
 		f.destroy();
    },
 
